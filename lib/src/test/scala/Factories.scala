package io.flow.delta.lib

import io.flow.delta.v0.models.{ItemSummary, ItemSummaryUndefinedType, OrganizationSummary, ProjectSummary}
import io.flow.play.util.{IdGenerator, Random}
import org.joda.time.DateTime

trait Factories {

  val idGenerator = IdGenerator("tst")
  val random = Random()

  def makeName(): String = {
    s"Z Test ${random.alpha(20)}"
  }

  def makeUri(): String = {
    s"http://otto.com"
  }

  def makeKey(): String = {
    "z-test-${random.alphaNumeric(20)}"
  }

  def makeProjectSummary(
    id: String = idGenerator.randomId(),
<<<<<<< HEAD
    name: String = makeName(),
    uri: String = makeUri()
  ) = ProjectSummary(
    id = id,
    organization = makeOrganizationSummary(),
    name = name,
    uri = uri
  )
=======
    name: String = makeName()
  ) = {
    val org = makeOrganizationSummary()
    ProjectSummary(
      id = id,
      organization = org,
      name = name,
      uri = "https://github.com/%s/%s".format(org.id, name)
    )
  }
>>>>>>> c37b99f1

  def makeOrganizationSummary(
    id: String = makeKey()
  ) = OrganizationSummary(
    id = id
  )

}<|MERGE_RESOLUTION|>--- conflicted
+++ resolved
@@ -23,16 +23,6 @@
 
   def makeProjectSummary(
     id: String = idGenerator.randomId(),
-<<<<<<< HEAD
-    name: String = makeName(),
-    uri: String = makeUri()
-  ) = ProjectSummary(
-    id = id,
-    organization = makeOrganizationSummary(),
-    name = name,
-    uri = uri
-  )
-=======
     name: String = makeName()
   ) = {
     val org = makeOrganizationSummary()
@@ -43,7 +33,6 @@
       uri = "https://github.com/%s/%s".format(org.id, name)
     )
   }
->>>>>>> c37b99f1
 
   def makeOrganizationSummary(
     id: String = makeKey()
