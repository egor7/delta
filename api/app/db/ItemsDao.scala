--- conflicted
+++ resolved
@@ -44,33 +44,21 @@
 
   private[this] def objectId(summary: ItemSummary): String = {
     summary match {
-<<<<<<< HEAD
-      case ProjectSummary(id, org, name, uri) => id
-=======
-      case ProjectSummary(id, org, name, url) => id
->>>>>>> c37b99f1
-      case ItemSummaryUndefinedType(name) => sys.error(s"Cannot get a id from ItemSummaryUndefinedType($name)")
+     case ProjectSummary(id, org, name, uri) => id
+     case ItemSummaryUndefinedType(name) => sys.error(s"Cannot get a id from ItemSummaryUndefinedType($name)")
     }
   }
 
   private[this] def organization(summary: ItemSummary): OrganizationSummary = {
     summary match {
-<<<<<<< HEAD
       case ProjectSummary(id, org, name, uri) => org
-=======
-      case ProjectSummary(id, org, name, url) => org
->>>>>>> c37b99f1
       case ItemSummaryUndefinedType(name) => sys.error(s"Cannot get a id from ItemSummaryUndefinedType($name)")
     }
   }
 
   private[this] def visibility(summary: ItemSummary): Visibility = {
     summary match {
-<<<<<<< HEAD
       case ProjectSummary(id, org, name, uri) => {
-=======
-      case ProjectSummary(id, org, name, url) => {
->>>>>>> c37b99f1
         ProjectsDao.findById(Authorization.All, id).map(_.visibility).getOrElse(Visibility.Private)
       }
       case ItemSummaryUndefinedType(name) => {
